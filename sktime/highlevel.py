--- conflicted
+++ resolved
@@ -23,19 +23,7 @@
         The column header for the target variable to be predicted.
         If omitted, every column apart from target would be a feature.
     """
-<<<<<<< HEAD
-    def __init__(self, case, data, target, features=None):
-        self._case = case
-        self._target = target
-        # by default every column apart from target is a feature
-        if features is None:
-            self._features = data.columns.drop(self._target)
-        else:
-            # set the user-supplied feature list as read-only
-            self._features = pd.Index(features)
-=======
     def __init__(self, target, features=None, metadata=None):
->>>>>>> 788c8cd5
 
         # TODO input checks
         # TODO use metadata object from extended data container
